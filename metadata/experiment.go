// Copyright 2019 Netflix, Inc.
//
// Licensed under the Apache License, Version 2.0 (the "License");
// you may not use this file except in compliance with the License.
// You may obtain a copy of the License at
//
//     http://www.apache.org/licenses/LICENSE-2.0
//
// Unless required by applicable law or agreed to in writing, software
// distributed under the License is distributed on an "AS IS" BASIS,
// WITHOUT WARRANTIES OR CONDITIONS OF ANY KIND, either express or implied.
// See the License for the specific language governing permissions and
// limitations under the License.

package metadata

import (
	"context"
	"encoding/json"
<<<<<<< HEAD
	"strconv"
=======
>>>>>>> 566c43aa
	"time"

	"github.com/Netflix/p2plab/errdefs"
	"github.com/pkg/errors"
	bolt "go.etcd.io/bbolt"
)

type Experiment struct {
	ID string

	Status ExperimentStatus

	Definition ExperimentDefinition

	Reports []Report

	Labels []string

	CreatedAt, UpdatedAt time.Time
}

// ToJSON is a helper function to convert an Experiment
// into it's JSON representation
func (e *Experiment) ToJSON() ([]byte, error) {
	return json.MarshalIndent(e, "", "    ")
}

// FromJSON loads the experiment definition with the values from data
func (e *Experiment) FromJSON(data []byte) error {
	return json.Unmarshal(data, e)
}

type ExperimentStatus string

var (
	ExperimentRunning ExperimentStatus = "running"
	ExperimentDone    ExperimentStatus = "done"
	ExperimentError   ExperimentStatus = "error"
)

// ExperimentDefinition defines an experiment.
type ExperimentDefinition struct {
	Trials []TrialDefinition
}

// ToJSON is a helper function to convert an ExperimentDefinition
// into it's JSON representation
func (ed *ExperimentDefinition) ToJSON() ([]byte, error) {
	return json.MarshalIndent(ed, "", "    ")
}

// FromJSON loads the experiment definition with the values from data
func (ed *ExperimentDefinition) FromJSON(data []byte) error {
	return json.Unmarshal(data, ed)
}

// ToJSON is a helper function to convert an ExperimentDefinition
// into it's JSON representation
func (ed *ExperimentDefinition) ToJSON() ([]byte, error) {
	return json.Marshal(ed)
}

// FromJSON loads the experiment definition with the values from data
func (ed *ExperimentDefinition) FromJSON(data []byte) error {
	return json.Unmarshal(data, ed)
}

func (m *db) GetExperiment(ctx context.Context, id string) (Experiment, error) {
	var experiment Experiment

	err := m.View(ctx, func(tx *bolt.Tx) error {
		bkt := getExperimentsBucket(tx)
		if bkt == nil {
			return errors.Wrapf(errdefs.ErrNotFound, "experiment %q", id)
		}

		ebkt := bkt.Bucket([]byte(id))
		if ebkt == nil {
			return errors.Wrapf(errdefs.ErrNotFound, "experiment %q", id)
		}

		experiment.ID = id
		err := readExperiment(ebkt, &experiment)
		if err != nil {
			return errors.Wrapf(err, "experiment %q", id)
		}

		return nil
	})
	if err != nil {
		return Experiment{}, err
	}

	return experiment, nil
}

func (m *db) ListExperiments(ctx context.Context) ([]Experiment, error) {
	var experiments []Experiment
	err := m.View(ctx, func(tx *bolt.Tx) error {
		bkt := getExperimentsBucket(tx)
		if bkt == nil {
			return nil
		}

		return bkt.ForEach(func(k, v []byte) error {
			var (
				experiment = Experiment{
					ID: string(k),
				}
				ebkt = bkt.Bucket(k)
			)

			err := readExperiment(ebkt, &experiment)
			if err != nil {
				return err
			}

			experiments = append(experiments, experiment)
			return nil
		})
	})
	if err != nil {
		return nil, err
	}

	return experiments, nil
}

func (m *db) CreateExperiment(ctx context.Context, experiment Experiment) (Experiment, error) {
	err := m.Update(ctx, func(tx *bolt.Tx) error {
		bkt, err := createExperimentsBucket(tx)
		if err != nil {
			return err
		}

		ebkt, err := bkt.CreateBucket([]byte(experiment.ID))
		if err != nil {
			if err != bolt.ErrBucketExists {
				return err
			}

			return errors.Wrapf(errdefs.ErrAlreadyExists, "experiment %q", experiment.ID)
		}

		experiment.CreatedAt = time.Now().UTC()
		experiment.UpdatedAt = experiment.CreatedAt
		return writeExperiment(ebkt, &experiment)
	})
	if err != nil {
		return Experiment{}, err
	}
	return experiment, err
}

func (m *db) UpdateExperiment(ctx context.Context, experiment Experiment) (Experiment, error) {
	if experiment.ID == "" {
		return Experiment{}, errors.Wrapf(errdefs.ErrInvalidArgument, "experiment id required for update")
	}

	err := m.Update(ctx, func(tx *bolt.Tx) error {
		bkt, err := createExperimentsBucket(tx)
		if err != nil {
			return err
		}

		ebkt := bkt.Bucket([]byte(experiment.ID))
		if ebkt == nil {
			return errors.Wrapf(errdefs.ErrNotFound, "experiment %q", experiment.ID)
		}

		experiment.UpdatedAt = time.Now().UTC()
		return writeExperiment(ebkt, &experiment)
	})
	if err != nil {
		return Experiment{}, err
	}

	return experiment, nil
}

func (m *db) LabelExperiments(ctx context.Context, ids, adds, removes []string) ([]Experiment, error) {
	var experiments []Experiment
	err := m.Update(ctx, func(tx *bolt.Tx) error {
		bkt, err := createExperimentsBucket(tx)
		if err != nil {
			return err
		}

		err = batchUpdateLabels(bkt, ids, adds, removes, func(ibkt *bolt.Bucket, id string, labels []string) error {
			var experiment Experiment
			experiment.ID = id
			err = readExperiment(ibkt, &experiment)
			if err != nil {
				return err
			}

			experiment.Labels = labels
			experiment.UpdatedAt = time.Now().UTC()

			err = writeExperiment(ibkt, &experiment)
			if err != nil {
				return err
			}
			experiments = append(experiments, experiment)
			return nil
		})
		if err != nil {
			return err
		}

		return nil
	})
	if err != nil {
		return nil, err
	}

	return experiments, nil
}

func (m *db) DeleteExperiment(ctx context.Context, id string) error {
	return m.Update(ctx, func(tx *bolt.Tx) error {
		bkt := getExperimentsBucket(tx)
		if bkt == nil {
			return nil
		}

		err := bkt.DeleteBucket([]byte(id))
		if err != nil {
			if err == bolt.ErrBucketNotFound {
				return errors.Wrapf(errdefs.ErrNotFound, "experiment %q", id)
			}
			return err
		}

		return nil
	})
}

func readExperiment(bkt *bolt.Bucket, experiment *Experiment) error {
	err := ReadTimestamps(bkt, &experiment.CreatedAt, &experiment.UpdatedAt)
	if err != nil {
		return err
	}

	experiment.Definition, err = readExperimentDefinition(bkt, experiment)
	if err != nil {
		return err
	}

	experiment.Labels, err = readLabels(bkt)
	if err != nil {
		return err
	}

	i := 0
	rbkt := bkt.Bucket([]byte(strconv.Itoa(i)))
	for rbkt != nil {
		var report Report
		err = readReport(rbkt, &report)
		if err != nil {
			return err
		}

		experiment.Reports = append(experiment.Reports, report)

		i++
		rbkt = bkt.Bucket([]byte(strconv.Itoa(i)))
	}

	return bkt.ForEach(func(k, v []byte) error {
		if v == nil {
			return nil
		}

		switch string(k) {
		case string(bucketKeyID):
			experiment.ID = string(v)
		case string(bucketKeyStatus):
			experiment.Status = ExperimentStatus(v)
		}

		return nil
	})
}

func readExperimentDefinition(bkt *bolt.Bucket, experiment *Experiment) (ExperimentDefinition, error) {
	var edef ExperimentDefinition
	dbkt := bkt.Bucket(bucketKeyDefinition)
	if dbkt == nil {
		return edef, nil
	}
	edefData := dbkt.Get([]byte(experiment.ID))
	if edefData == nil {
		return edef, nil
	}
	return edef, edef.FromJSON(edefData)
}

func writeExperiment(bkt *bolt.Bucket, experiment *Experiment) error {
	err := WriteTimestamps(bkt, experiment.CreatedAt, experiment.UpdatedAt)
	if err != nil {
		return err
	}

	err = writeExperimentDefinition(bkt, experiment)
	if err != nil {
		return err
	}

	err = writeLabels(bkt, experiment.Labels)
	if err != nil {
		return err
	}

	for i, report := range experiment.Reports {
		rbkt, err := bkt.CreateBucket([]byte(strconv.Itoa(i)))
		if err != nil {
			return err
		}

		err = writeReport(rbkt, report)
		if err != nil {
			return err
		}
	}

	for _, f := range []field{
		{bucketKeyID, []byte(experiment.ID)},
		{bucketKeyStatus, []byte(experiment.Status)},
	} {
		err = bkt.Put(f.key, f.value)
		if err != nil {
			return err
		}
	}

	return nil
}

func writeExperimentDefinition(bkt *bolt.Bucket, experiment *Experiment) error {
	dbkt, err := RecreateBucket(bkt, bucketKeyDefinition)
	if err != nil {
		return err
	}
	edefData, err := experiment.Definition.ToJSON()
	if err != nil {
		return err
	}
	return dbkt.Put([]byte(experiment.ID), edefData)
}<|MERGE_RESOLUTION|>--- conflicted
+++ resolved
@@ -17,10 +17,7 @@
 import (
 	"context"
 	"encoding/json"
-<<<<<<< HEAD
 	"strconv"
-=======
->>>>>>> 566c43aa
 	"time"
 
 	"github.com/Netflix/p2plab/errdefs"
